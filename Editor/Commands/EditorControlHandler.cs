--- conflicted
+++ resolved
@@ -5,12 +5,7 @@
 using System;
 using System.Reflection;
 using System.Collections.Generic;
-<<<<<<< HEAD
-using System.Linq; // Add LINQ namespace for Select extension method
-using System.Globalization;
-=======
 using System.Linq;
->>>>>>> c3e9a49d
 
 namespace UnityMCP.Editor.Commands
 {
@@ -24,45 +19,8 @@
         /// </summary>
         public static object HandleEditorControl(JObject @params)
         {
-<<<<<<< HEAD
-            case "UNDO":
-                return HandleUndo();
-            case "REDO":
-                return HandleRedo();
-            case "PLAY":
-                return HandlePlay();
-            case "PAUSE":
-                return HandlePause();
-            case "STOP":
-                return HandleStop();
-            case "BUILD":
-                return HandleBuild(commandParams);
-            case "EXECUTE_COMMAND":
-                return HandleExecuteCommand(commandParams);
-            case "READ_CONSOLE":
-                return ReadConsole(commandParams);
-            case "GET_AVAILABLE_COMMANDS":
-                return GetAvailableCommands();
-            default:
-                return new { error = $"Unknown editor control command: {command}" };
-        }
-    }
-
-    private static object HandleUndo()
-    {
-        Undo.PerformUndo();
-        return new { message = "Undo performed successfully" };
-    }
-
-    private static object HandleRedo()
-    {
-        Undo.PerformRedo();
-        return new { message = "Redo performed successfully" };
-    }
-=======
             string command = (string)@params["command"];
             JObject commandParams = (JObject)@params["params"];
->>>>>>> c3e9a49d
 
             return command.ToUpper() switch
             {
@@ -74,6 +32,7 @@
                 "BUILD" => HandleBuild(commandParams),
                 "EXECUTE_COMMAND" => HandleExecuteCommand(commandParams),
                 "READ_CONSOLE" => ReadConsole(commandParams),
+                "GET_AVAILABLE_COMMANDS" => GetAvailableCommands(),
                 _ => new { error = $"Unknown editor control command: {command}" },
             };
         }
@@ -97,18 +56,7 @@
                 EditorApplication.isPlaying = true;
                 return new { message = "Entered play mode" };
             }
-<<<<<<< HEAD
-
-            BuildPlayerOptions buildPlayerOptions = new BuildPlayerOptions();
-            buildPlayerOptions.scenes = GetEnabledScenes();
-            buildPlayerOptions.target = target;
-            buildPlayerOptions.locationPathName = buildPath;
-
-            BuildReport report = BuildPipeline.BuildPlayer(buildPlayerOptions);
-            return new { message = "Build completed successfully", summary = report.summary };
-=======
             return new { message = "Already in play mode" };
->>>>>>> c3e9a49d
         }
 
         private static object HandlePause()
@@ -166,16 +114,6 @@
 
         private static object HandleExecuteCommand(JObject @params)
         {
-<<<<<<< HEAD
-            if (@params["show_logs"] != null)
-                showLogs = (bool)@params["show_logs"];
-            if (@params["show_warnings"] != null)
-                showWarnings = (bool)@params["show_warnings"];
-            if (@params["show_errors"] != null)
-                showErrors = (bool)@params["show_errors"];
-            if (@params["search_term"] != null)
-                searchTerm = (string)@params["search_term"];
-=======
             string commandName = (string)@params["commandName"];
             try
             {
@@ -186,7 +124,6 @@
             {
                 return new { error = $"Failed to execute command: {e.Message}" };
             }
->>>>>>> c3e9a49d
         }
 
         /// <summary>
@@ -211,53 +148,6 @@
                 if (@params["search_term"] != null) searchTerm = (string)@params["search_term"];
             }
 
-<<<<<<< HEAD
-            if (logEntriesType == null || logEntryType == null)
-                return new
-                {
-                    error = "Could not find required Unity logging types",
-                    entries = new List<object>()
-                };
-
-            // Get essential methods
-            MethodInfo getCountMethod = logEntriesType.GetMethod(
-                "GetCount",
-                BindingFlags.Static | BindingFlags.Public | BindingFlags.NonPublic
-            );
-            MethodInfo getEntryMethod =
-                logEntriesType.GetMethod(
-                    "GetEntryAt",
-                    BindingFlags.Static | BindingFlags.Public | BindingFlags.NonPublic
-                )
-                ?? logEntriesType.GetMethod(
-                    "GetEntryInternal",
-                    BindingFlags.Static | BindingFlags.Public | BindingFlags.NonPublic
-                );
-
-            if (getCountMethod == null || getEntryMethod == null)
-                return new
-                {
-                    error = "Could not find required Unity logging methods",
-                    entries = new List<object>()
-                };
-
-            // Get stack trace method if available
-            MethodInfo getStackTraceMethod =
-                logEntriesType.GetMethod(
-                    "GetEntryStackTrace",
-                    BindingFlags.Static | BindingFlags.Public | BindingFlags.NonPublic,
-                    null,
-                    new[] { typeof(int) },
-                    null
-                )
-                ?? logEntriesType.GetMethod(
-                    "GetStackTrace",
-                    BindingFlags.Static | BindingFlags.Public | BindingFlags.NonPublic,
-                    null,
-                    new[] { typeof(int) },
-                    null
-                );
-=======
             try
             {
                 // Get required types and methods via reflection
@@ -274,7 +164,6 @@
 
                 if (getCountMethod == null || getEntryMethod == null)
                     return new { error = "Could not find required Unity logging methods", entries = new List<object>() };
->>>>>>> c3e9a49d
 
                 // Get stack trace method if available
                 MethodInfo getStackTraceMethod = logEntriesType.GetMethod("GetEntryStackTrace", BindingFlags.Static | BindingFlags.Public | BindingFlags.NonPublic,
@@ -285,27 +174,12 @@
                 int count = (int)getCountMethod.Invoke(null, null);
                 var entries = new List<object>();
 
-<<<<<<< HEAD
-            // Find properties on LogEntry type
-            PropertyInfo modeProperty =
-                logEntryType.GetProperty("mode") ?? logEntryType.GetProperty("Mode");
-            PropertyInfo messageProperty =
-                logEntryType.GetProperty("message") ?? logEntryType.GetProperty("Message");
-
-            // Parse search terms if provided
-            string[] searchWords = !string.IsNullOrWhiteSpace(searchTerm)
-                ? searchTerm
-                    .ToLower()
-                    .Split(new char[] { ' ' }, StringSplitOptions.RemoveEmptyEntries)
-                : null;
-=======
                 // Create LogEntry instance to populate
                 object logEntryInstance = Activator.CreateInstance(logEntryType);
 
                 // Find properties on LogEntry type
                 PropertyInfo modeProperty = logEntryType.GetProperty("mode") ?? logEntryType.GetProperty("Mode");
                 PropertyInfo messageProperty = logEntryType.GetProperty("message") ?? logEntryType.GetProperty("Message");
->>>>>>> c3e9a49d
 
                 // Parse search terms if provided
                 string[] searchWords = !string.IsNullOrWhiteSpace(searchTerm) ?
@@ -314,58 +188,15 @@
                 // Process each log entry
                 for (int i = 0; i < count; i++)
                 {
-<<<<<<< HEAD
-                    // Get log entry at index i
-                    var methodParams = getEntryMethod.GetParameters();
-                    if (methodParams.Length == 2 && methodParams[1].ParameterType == logEntryType)
-                    {
-                        getEntryMethod.Invoke(null, new object[] { i, logEntryInstance });
-                    }
-                    else if (
-                        methodParams.Length >= 1 && methodParams[0].ParameterType == typeof(int)
-                    )
-=======
                     try
->>>>>>> c3e9a49d
                     {
                         // Get log entry at index i
                         var methodParams = getEntryMethod.GetParameters();
                         if (methodParams.Length == 2 && methodParams[1].ParameterType == logEntryType)
                         {
-<<<<<<< HEAD
-                            parameters[p] = methodParams[p].ParameterType.IsValueType
-                                ? Activator.CreateInstance(methodParams[p].ParameterType)
-                                : null;
-                        }
-                        getEntryMethod.Invoke(null, parameters);
-                    }
-                    else
-                        continue;
-
-                    // Extract log data
-                    int logType =
-                        modeProperty != null
-                            ? Convert.ToInt32(modeProperty.GetValue(logEntryInstance) ?? 0)
-                            : 0;
-
-                    string message =
-                        messageProperty != null
-                            ? (messageProperty.GetValue(logEntryInstance)?.ToString() ?? "")
-                            : "";
-
-                    // If message is empty, try to get it via a field
-                    if (string.IsNullOrEmpty(message))
-                    {
-                        var msgField = logEntryType.GetField(
-                            "message",
-                            BindingFlags.Public | BindingFlags.NonPublic | BindingFlags.Instance
-                        );
-                        if (msgField != null)
-=======
                             getEntryMethod.Invoke(null, new object[] { i, logEntryInstance });
                         }
                         else if (methodParams.Length >= 1 && methodParams[0].ParameterType == typeof(int))
->>>>>>> c3e9a49d
                         {
                             var parameters = new object[methodParams.Length];
                             parameters[0] = i;
@@ -388,16 +219,8 @@
                         // If message is empty, try to get it via a field
                         if (string.IsNullOrEmpty(message))
                         {
-<<<<<<< HEAD
-                            // Access ConsoleWindow and its data
-                            Type consoleWindowType = Type.GetType(
-                                "UnityEditor.ConsoleWindow,UnityEditor"
-                            );
-                            if (consoleWindowType != null)
-=======
                             var msgField = logEntryType.GetField("message", BindingFlags.Public | BindingFlags.NonPublic | BindingFlags.Instance);
                             if (msgField != null)
->>>>>>> c3e9a49d
                             {
                                 object msgValue = msgField.GetValue(logEntryInstance);
                                 message = msgValue != null ? msgValue.ToString() : "";
@@ -410,54 +233,6 @@
                                 Type consoleWindowType = Type.GetType("UnityEditor.ConsoleWindow,UnityEditor");
                                 if (consoleWindowType != null)
                                 {
-<<<<<<< HEAD
-                                    // Get Console window instance
-                                    var getWindowMethod =
-                                        consoleWindowType.GetMethod(
-                                            "GetWindow",
-                                            BindingFlags.Static
-                                                | BindingFlags.Public
-                                                | BindingFlags.NonPublic,
-                                            null,
-                                            new[] { typeof(bool) },
-                                            null
-                                        )
-                                        ?? consoleWindowType.GetMethod(
-                                            "GetConsoleWindow",
-                                            BindingFlags.Static
-                                                | BindingFlags.Public
-                                                | BindingFlags.NonPublic
-                                        );
-
-                                    if (getWindowMethod != null)
-                                    {
-                                        object consoleWindow = getWindowMethod.Invoke(
-                                            null,
-                                            getWindowMethod.GetParameters().Length > 0
-                                                ? new object[] { false }
-                                                : null
-                                        );
-
-                                        if (consoleWindow != null)
-                                        {
-                                            // Try to find log entries collection
-                                            foreach (
-                                                var prop in consoleWindowType.GetProperties(
-                                                    BindingFlags.Instance
-                                                        | BindingFlags.Public
-                                                        | BindingFlags.NonPublic
-                                                )
-                                            )
-                                            {
-                                                if (
-                                                    prop.PropertyType.IsArray
-                                                    || (
-                                                        prop.PropertyType.IsGenericType
-                                                        && prop.PropertyType.GetGenericTypeDefinition()
-                                                            == typeof(List<>)
-                                                    )
-                                                )
-=======
                                     try
                                     {
                                         // Get Console window instance
@@ -476,44 +251,12 @@
                                             {
                                                 // Try to find log entries collection
                                                 foreach (var prop in consoleWindowType.GetProperties(BindingFlags.Instance | BindingFlags.Public | BindingFlags.NonPublic))
->>>>>>> c3e9a49d
                                                 {
                                                     if (prop.PropertyType.IsArray ||
                                                        (prop.PropertyType.IsGenericType && prop.PropertyType.GetGenericTypeDefinition() == typeof(List<>)))
                                                     {
                                                         try
                                                         {
-<<<<<<< HEAD
-                                                            if (
-                                                                logItems.GetType().IsArray
-                                                                && i < ((Array)logItems).Length
-                                                            )
-                                                            {
-                                                                var entry = (
-                                                                    (Array)logItems
-                                                                ).GetValue(i);
-                                                                if (entry != null)
-                                                                {
-                                                                    var entryType = entry.GetType();
-                                                                    var entryMessageProp =
-                                                                        entryType.GetProperty(
-                                                                            "message"
-                                                                        )
-                                                                        ?? entryType.GetProperty(
-                                                                            "Message"
-                                                                        );
-                                                                    if (entryMessageProp != null)
-                                                                    {
-                                                                        object value =
-                                                                            entryMessageProp.GetValue(
-                                                                                entry
-                                                                            );
-                                                                        if (value != null)
-                                                                        {
-                                                                            message =
-                                                                                value.ToString();
-                                                                            break;
-=======
                                                             var logItems = prop.GetValue(consoleWindow);
                                                             if (logItems != null)
                                                             {
@@ -533,7 +276,6 @@
                                                                                 message = value.ToString();
                                                                                 break;
                                                                             }
->>>>>>> c3e9a49d
                                                                         }
                                                                     }
                                                                 }
@@ -558,54 +300,6 @@
                             // If still empty, try one more approach with log files
                             if (string.IsNullOrEmpty(message))
                             {
-<<<<<<< HEAD
-                                string logPath = string.Empty;
-
-                                // Determine the log file path based on the platform
-                                if (Application.platform == RuntimePlatform.WindowsEditor)
-                                {
-                                    logPath = System.IO.Path.Combine(
-                                        Environment.GetFolderPath(
-                                            Environment.SpecialFolder.LocalApplicationData
-                                        ),
-                                        "Unity",
-                                        "Editor",
-                                        "Editor.log"
-                                    );
-                                }
-                                else if (Application.platform == RuntimePlatform.OSXEditor)
-                                {
-                                    logPath = System.IO.Path.Combine(
-                                        Environment.GetFolderPath(
-                                            Environment.SpecialFolder.Personal
-                                        ),
-                                        "Library",
-                                        "Logs",
-                                        "Unity",
-                                        "Editor.log"
-                                    );
-                                }
-                                else if (Application.platform == RuntimePlatform.LinuxEditor)
-                                {
-                                    logPath = System.IO.Path.Combine(
-                                        Environment.GetFolderPath(
-                                            Environment.SpecialFolder.Personal
-                                        ),
-                                        ".config",
-                                        "unity3d",
-                                        "logs",
-                                        "Editor.log"
-                                    );
-                                }
-
-                                if (
-                                    !string.IsNullOrEmpty(logPath) && System.IO.File.Exists(logPath)
-                                )
-                                {
-                                    // Read last few lines from the log file
-                                    var logLines = ReadLastLines(logPath, 100);
-                                    if (logLines.Count > i)
-=======
                                 // This is our last resort - try to get log messages from the most recent Unity log file
                                 try
                                 {
@@ -613,7 +307,6 @@
 
                                     // Determine the log file path based on the platform
                                     if (Application.platform == RuntimePlatform.WindowsEditor)
->>>>>>> c3e9a49d
                                     {
                                         logPath = System.IO.Path.Combine(
                                             Environment.GetFolderPath(Environment.SpecialFolder.LocalApplicationData),
@@ -649,30 +342,12 @@
                             }
                         }
 
-<<<<<<< HEAD
-                    // Get stack trace if method available
-                    string stackTrace = "";
-                    if (getStackTraceMethod != null)
-                    {
-                        stackTrace =
-                            getStackTraceMethod.Invoke(null, new object[] { i })?.ToString() ?? "";
-                    }
-
-                    // Filter by type
-                    bool typeMatch =
-                        (logType == 0 && showLogs)
-                        || (logType == 1 && showWarnings)
-                        || (logType == 2 && showErrors);
-                    if (!typeMatch)
-                        continue;
-=======
                         // Get stack trace if method available
                         string stackTrace = "";
                         if (getStackTraceMethod != null)
                         {
                             stackTrace = getStackTraceMethod.Invoke(null, new object[] { i })?.ToString() ?? "";
                         }
->>>>>>> c3e9a49d
 
                         // Filter by type
                         bool typeMatch = (logType == 0 && showLogs) ||
@@ -696,27 +371,6 @@
                                 }
                             }
                         }
-<<<<<<< HEAD
-                    }
-                    if (!searchMatch)
-                        continue;
-
-                    // Add matching entry to results
-                    string typeStr =
-                        logType == 0
-                            ? "Log"
-                            : logType == 1
-                                ? "Warning"
-                                : "Error";
-                    entries.Add(
-                        new
-                        {
-                            type = typeStr,
-                            message = message,
-                            stackTrace = stackTrace
-                        }
-                    );
-=======
                         if (!searchMatch) continue;
 
                         // Add matching entry to results
@@ -733,7 +387,6 @@
                         // Skip entries that cause errors
                         continue;
                     }
->>>>>>> c3e9a49d
                 }
 
                 // Return filtered results
@@ -760,14 +413,6 @@
 
         private static MethodInfo FindMethod(Type type, string[] methodNames)
         {
-<<<<<<< HEAD
-            var method = type.GetMethod(
-                methodName,
-                BindingFlags.Static | BindingFlags.Public | BindingFlags.NonPublic
-            );
-            if (method != null)
-                return method;
-=======
             foreach (var methodName in methodNames)
             {
                 var method = type.GetMethod(methodName,
@@ -776,47 +421,12 @@
                     return method;
             }
             return null;
->>>>>>> c3e9a49d
         }
 
         private static BuildTarget GetBuildTarget(string platform)
         {
-<<<<<<< HEAD
-            case "windows":
-                target = BuildTarget.StandaloneWindows64;
-                break;
-            case "mac":
-                target = BuildTarget.StandaloneOSX;
-                break;
-            case "linux":
-                target = BuildTarget.StandaloneLinux64;
-                break;
-            case "android":
-                target = BuildTarget.Android;
-                break;
-            case "ios":
-                target = BuildTarget.iOS;
-                break;
-            case "webgl":
-                target = BuildTarget.WebGL;
-                break;
-            default:
-                target = (BuildTarget)(-1);
-                break; // Invalid target
-        }
-        return target;
-    }
-
-    private static string[] GetEnabledScenes()
-    {
-        var scenes = new System.Collections.Generic.List<string>();
-        for (int i = 0; i < EditorBuildSettings.scenes.Length; i++)
-        {
-            if (EditorBuildSettings.scenes[i].enabled)
-=======
             BuildTarget target;
             switch (platform.ToLower())
->>>>>>> c3e9a49d
             {
                 case "windows": target = BuildTarget.StandaloneWindows64; break;
                 case "mac": target = BuildTarget.StandaloneOSX; break;
@@ -829,26 +439,7 @@
             return target;
         }
 
-<<<<<<< HEAD
-    /// <summary>
-    /// Helper method to get information about available properties and fields in a type
-    /// </summary>
-    private static Dictionary<string, object> GetTypeInfo(Type type)
-    {
-        var result = new Dictionary<string, object>();
-
-        // Get all public and non-public properties
-        var properties = type.GetProperties(
-            BindingFlags.Public
-                | BindingFlags.NonPublic
-                | BindingFlags.Static
-                | BindingFlags.Instance
-        );
-        var propList = new List<string>();
-        foreach (var prop in properties)
-=======
         private static string[] GetEnabledScenes()
->>>>>>> c3e9a49d
         {
             var scenes = new List<string>();
             for (int i = 0; i < EditorBuildSettings.scenes.Length; i++)
@@ -861,44 +452,13 @@
             return scenes.ToArray();
         }
 
-<<<<<<< HEAD
-        // Get all public and non-public fields
-        var fields = type.GetFields(
-            BindingFlags.Public
-                | BindingFlags.NonPublic
-                | BindingFlags.Static
-                | BindingFlags.Instance
-        );
-        var fieldList = new List<string>();
-        foreach (var field in fields)
-=======
         /// <summary>
         /// Helper method to get information about available properties and fields in a type
         /// </summary>
         private static Dictionary<string, object> GetTypeInfo(Type type)
->>>>>>> c3e9a49d
         {
             var result = new Dictionary<string, object>();
 
-<<<<<<< HEAD
-        // Get all public and non-public methods
-        var methods = type.GetMethods(
-            BindingFlags.Public
-                | BindingFlags.NonPublic
-                | BindingFlags.Static
-                | BindingFlags.Instance
-        );
-        var methodList = new List<string>();
-        foreach (var method in methods)
-        {
-            if (!method.Name.StartsWith("get_") && !method.Name.StartsWith("set_"))
-            {
-                var parameters = string.Join(
-                    ", ",
-                    method.GetParameters().Select(p => $"{p.ParameterType.Name} {p.Name}")
-                );
-                methodList.Add($"{method.ReturnType.Name} {method.Name}({parameters})");
-=======
             // Get all public and non-public properties
             var properties = type.GetProperties(BindingFlags.Public | BindingFlags.NonPublic |
                                                BindingFlags.Static | BindingFlags.Instance);
@@ -906,39 +466,14 @@
             foreach (var prop in properties)
             {
                 propList.Add($"{prop.PropertyType.Name} {prop.Name}");
->>>>>>> c3e9a49d
             }
             result["Properties"] = propList;
 
-<<<<<<< HEAD
-        return result;
-    }
-
-    /// <summary>
-    /// Helper method to get all property and field values from an object
-    /// </summary>
-    private static Dictionary<string, string> GetObjectValues(object obj)
-    {
-        if (obj == null)
-            return new Dictionary<string, string>();
-
-        var result = new Dictionary<string, string>();
-        var type = obj.GetType();
-
-        // Get all property values
-        var properties = type.GetProperties(
-            BindingFlags.Public | BindingFlags.NonPublic | BindingFlags.Instance
-        );
-        foreach (var prop in properties)
-        {
-            try
-=======
             // Get all public and non-public fields
             var fields = type.GetFields(BindingFlags.Public | BindingFlags.NonPublic |
                                        BindingFlags.Static | BindingFlags.Instance);
             var fieldList = new List<string>();
             foreach (var field in fields)
->>>>>>> c3e9a49d
             {
                 fieldList.Add($"{field.FieldType.Name} {field.Name}");
             }
@@ -962,18 +497,10 @@
             return result;
         }
 
-<<<<<<< HEAD
-        // Get all field values
-        var fields = type.GetFields(
-            BindingFlags.Public | BindingFlags.NonPublic | BindingFlags.Instance
-        );
-        foreach (var field in fields)
-=======
         /// <summary>
         /// Helper method to get all property and field values from an object
         /// </summary>
         private static Dictionary<string, string> GetObjectValues(object obj)
->>>>>>> c3e9a49d
         {
             if (obj == null) return new Dictionary<string, string>();
 
@@ -1013,22 +540,10 @@
             return result;
         }
 
-<<<<<<< HEAD
-        using (
-            var stream = new System.IO.FileStream(
-                filePath,
-                System.IO.FileMode.Open,
-                System.IO.FileAccess.Read,
-                System.IO.FileShare.ReadWrite
-            )
-        )
-        using (var reader = new System.IO.StreamReader(stream))
-=======
         /// <summary>
         /// Reads the last N lines from a file
         /// </summary>
         private static List<string> ReadLastLines(string filePath, int lineCount)
->>>>>>> c3e9a49d
         {
             var result = new List<string>();
 
@@ -1069,43 +584,33 @@
 
             return result;
         }
-    }
-
-    /// <summary>
-    /// Gets a list of available editor commands that can be executed
-    /// the method should have a MenuItem attribute
-    /// </summary>
-    /// <returns>Object containing list of available command paths</returns>
-    [MenuItem("Window/Get Available Commands")]
-    private static object GetAvailableCommands()
-    {
-        var commands = new List<string>();
-        Assembly assembly = Assembly.GetExecutingAssembly();
-        foreach (Type type in assembly.GetTypes())
-        {
-            MethodInfo[] methods = type.GetMethods(
-                BindingFlags.Static | BindingFlags.Public | BindingFlags.NonPublic
-            );
-
-            foreach (MethodInfo method in methods)
-            {
-                // Look for the MenuItem attribute
-                object[] attributes = method.GetCustomAttributes(
-                    typeof(UnityEditor.MenuItem),
-                    false
-                );
-                if (attributes.Length > 0)
-                {
-                    UnityEditor.MenuItem menuItem = attributes[0] as UnityEditor.MenuItem;
-                    commands.Add(menuItem.menuItem);
-                }
-            }
-        }
-        Debug.Log($"commands.Count: {commands.Count}");
-        foreach (var command in commands)
-        {
-            Debug.Log($"Command: {command}");
-        }
-        return new { commands = commands };
+    
+
+        /// <summary>
+        /// Gets a list of available editor commands that can be executed
+        /// the method should have a MenuItem attribute
+        /// </summary>
+        /// <returns>Object containing list of available command paths</returns>
+        private static object GetAvailableCommands()
+        {
+            var commands = new List<string>();
+            Assembly assembly = Assembly.GetExecutingAssembly();
+            foreach (Type type in assembly.GetTypes())
+            {
+                MethodInfo[] methods = type.GetMethods(BindingFlags.Static | BindingFlags.Public | BindingFlags.NonPublic);
+    
+                foreach (MethodInfo method in methods)
+                {
+                    // Look for the MenuItem attribute
+                    object[] attributes = method.GetCustomAttributes(typeof(UnityEditor.MenuItem), false);
+                    if (attributes.Length > 0)
+                    {
+                        UnityEditor.MenuItem menuItem = attributes[0] as UnityEditor.MenuItem;
+                        commands.Add(menuItem.menuItem);
+                    }
+                }
+            }
+            return new { commands = commands };
+        }
     }
 }